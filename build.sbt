lazy val readmeVersion = "0.0.10"

lazy val scalacheckVersion = "1.14.0"

lazy val agateSettings = Seq(

  organization := "com.stripe",
  scalaVersion := "2.12.8",
  crossScalaVersions := Seq("2.11.12", "2.12.8"),

  libraryDependencies ++=
    "com.chuusai" %% "shapeless" % "2.3.3" ::
<<<<<<< HEAD
    "com.stripe" %% "dagon-core" % "0.3.0" ::
    "com.lihaoyi" %% "fastparse" % "2.1.2" ::
    "com.monovore" %% "decline" % "0.4.2" ::
=======
    "com.stripe" %% "dagon-core" % "0.3.2" ::
    "com.lihaoyi" %% "fastparse" % "1.0.0" ::
    "com.monovore" %% "decline" % "0.6.2" ::
>>>>>>> 6c7427b9
    "org.scalacheck" %% "scalacheck" % scalacheckVersion % "test" ::
    "org.typelevel" %% "claimant" % "0.1.2" % "test" ::
    "org.typelevel" %% "cats-core" % "1.6.1" ::
    "org.typelevel" %% "cats-effect" % "1.4.0" ::
    "org.typelevel" %% "paiges-core" % "0.2.4" ::
    Nil,

  scalacOptions ++= options,
  scalacOptions in (Compile, console) ~= { _.filterNot("-Xlint" == _) },
  scalacOptions in (Test, console) := (scalacOptions in (Compile, console)).value,

  testOptions in Test ++=
    Tests.Argument(TestFrameworks.ScalaCheck, "-verbosity", "1") ::
    Tests.Argument(TestFrameworks.ScalaCheck, "-minSuccessfulTests", "5000") ::
    Nil,

  // TODO: these should go in Publish but i can't figure out how to
  // make that work. ugh. sorry!
  releaseIgnoreUntrackedFiles := true,
  releaseCrossBuild := true,

  // ignore generated files in coverage stats
  coverageExcludedPackages := """onnx\.onnx\..*;onnx\.onnx_operators\..*""",

  // support type lambda syntax
  addCompilerPlugin("org.typelevel" %% "kind-projector" % "0.10.3"),

  // optimize for-comprehensions
  addCompilerPlugin("com.olegpy" %% "better-monadic-for" % "0.3.1"),

  PB.targets in Compile := Seq(
    scalapb.gen() -> (sourceManaged in Compile).value
  ))

lazy val agate = project
  .in(file("."))
  .settings(name := "agate")
  .settings(agateSettings: _*)
  .settings(Publish.skip: _*)
  .aggregate(core, laws, tests, docs, bench)
  .dependsOn(core, laws, tests, docs, bench)

lazy val core = project
  .in(file("core"))
  .settings(name := "agate-core")
  .settings(agateSettings: _*)
  .settings(mainClass in assembly := Some("com.stripe.agate.eval.Agate"))
  .settings(Publish.settings: _*)

lazy val laws = project
  .in(file("laws"))
  .dependsOn(core)
  .settings(name := "agate-laws")
  .settings(agateSettings: _*)
  .settings(libraryDependencies += "org.scalacheck" %% "scalacheck" % scalacheckVersion)
  .settings(Publish.settings: _*)

lazy val tests = project
  .in(file("tests"))
  .dependsOn(core, laws)
  .settings(name := "agate-tests")
  .settings(agateSettings: _*)
  .settings(Publish.skip: _*)

lazy val docs = project
  .in(file("mdoc")) // important: it must not be docs
  .settings(name := "agate-mdoc")
  .settings(agateSettings: _*)
  .settings(Publish.skip: _*)
  .settings(
    mdocVariables := Map("VERSION" -> readmeVersion),
    mdocOut := file("."))
  .dependsOn(core)
  .enablePlugins(MdocPlugin)

lazy val bench = project
  .in(file("bench"))
  .enablePlugins(JmhPlugin)
  .settings(name := "agate-bench")
  .settings(agateSettings: _*)
  .settings(Publish.skip: _*)
  .dependsOn(core)

// scalac options

lazy val options = Seq(
  "-deprecation",                      // Emit warning and location for usages of deprecated APIs.
  "-encoding", "utf-8",                // Specify character encoding used by source files.
  "-explaintypes",                     // Explain type errors in more detail.
  "-feature",                          // Emit warning and location for usages of features that should be imported explicitly.
  "-language:existentials",            // Existential types (besides wildcard types) can be written and inferred
  "-language:experimental.macros",     // Allow macro definition (besides implementation and application)
  "-language:higherKinds",             // Allow higher-kinded types
  "-language:implicitConversions",     // Allow definition of implicit functions called views
  "-unchecked",                        // Enable additional warnings where generated code depends on assumptions.
  "-Xcheckinit",                       // Wrap field accessors to throw an exception on uninitialized access.
  "-Xfatal-warnings",                  // Fail the compilation if there are any warnings.
  "-Xfuture",                          // Turn on future language features.
  "-Xlint:adapted-args",               // Warn if an argument list is modified to match the receiver.
  "-Xlint:by-name-right-associative",  // By-name parameter of right associative operator.
  ///"-Xlint:constant",                   // Evaluation of a constant arithmetic expression results in an error.
  "-Xlint:delayedinit-select",         // Selecting member of DelayedInit.
  "-Xlint:doc-detached",               // A Scaladoc comment appears to be detached from its element.
  "-Xlint:inaccessible",               // Warn about inaccessible types in method signatures.
  "-Xlint:infer-any",                  // Warn when a type argument is inferred to be `Any`.
  "-Xlint:missing-interpolator",       // A string literal appears to be missing an interpolator id.
  "-Xlint:nullary-override",           // Warn when non-nullary `def f()' overrides nullary `def f'.
  "-Xlint:nullary-unit",               // Warn when nullary methods return Unit.
  "-Xlint:option-implicit",            // Option.apply used implicit view.
  "-Xlint:package-object-classes",     // Class or object defined in package object.
  "-Xlint:poly-implicit-overload",     // Parameterized overloaded implicit methods are not visible as view bounds.
  "-Xlint:private-shadow",             // A private field (or class parameter) shadows a superclass field.
  "-Xlint:stars-align",                // Pattern sequence wildcard must align with sequence component.
  "-Xlint:type-parameter-shadow",      // A local type parameter shadows a type already in scope.
  "-Xlint:unsound-match",              // Pattern match may not be typesafe.
  "-Yno-adapted-args",                 // Do not adapt an argument list (either by inserting () or creating a tuple) to match the receiver.
  "-Ypartial-unification",             // Enable partial unification in type constructor inference
  //"-Ywarn-dead-code",                  // Warn when dead code is identified.
  ///"-Ywarn-extra-implicit",             // Warn when more than one implicit parameter section is defined.
  "-Ywarn-inaccessible",               // Warn about inaccessible types in method signatures.
  "-Ywarn-infer-any",                  // Warn when a type argument is inferred to be `Any`.
  "-Ywarn-nullary-override",           // Warn when non-nullary `def f()' overrides nullary `def f'.
  "-Ywarn-nullary-unit",               // Warn when nullary methods return Unit.
  //"-Ywarn-numeric-widen",              // Warn when numerics are widened.
  ///"-Ywarn-unused:implicits",           // Warn if an implicit parameter is unused.
  ///"-Ywarn-unused:imports",             // Warn if an import selector is not referenced.
  ///"-Ywarn-unused:locals",              // Warn if a local definition is unused.
  ///"-Ywarn-unused:params",              // Warn if a value parameter is unused.
  ///"-Ywarn-unused:patvars",             // Warn if a variable bound in a pattern is unused.
  ///"-Ywarn-unused:privates",            // Warn if a private member is unused.
  ////"-Ywarn-unused-imports",             // Warn if an import selector is not referenced.
  "-Ywarn-value-discard"               // Warn when non-Unit expression results are unused.
)<|MERGE_RESOLUTION|>--- conflicted
+++ resolved
@@ -10,15 +10,9 @@
 
   libraryDependencies ++=
     "com.chuusai" %% "shapeless" % "2.3.3" ::
-<<<<<<< HEAD
-    "com.stripe" %% "dagon-core" % "0.3.0" ::
+    "com.stripe" %% "dagon-core" % "0.3.2" ::
     "com.lihaoyi" %% "fastparse" % "2.1.2" ::
-    "com.monovore" %% "decline" % "0.4.2" ::
-=======
-    "com.stripe" %% "dagon-core" % "0.3.2" ::
-    "com.lihaoyi" %% "fastparse" % "1.0.0" ::
     "com.monovore" %% "decline" % "0.6.2" ::
->>>>>>> 6c7427b9
     "org.scalacheck" %% "scalacheck" % scalacheckVersion % "test" ::
     "org.typelevel" %% "claimant" % "0.1.2" % "test" ::
     "org.typelevel" %% "cats-core" % "1.6.1" ::
